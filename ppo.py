import numpy as np
import torch
import torch.multiprocessing as mp
from queue import Empty
from torch.optim import Adam
<<<<<<< HEAD
from utils import discount_cumsum, update, finalize
import math, os, pickle, shutil, time
from torch.utils.tensorboard import SummaryWriter
=======
from utils import discount_cumsum, update_single, update_sets, finalize
import math, os, pickle, shutil, time, logging, traceback, random
import matplotlib.pyplot as plt
from torch.utils.tensorboard import SummaryWriter

class WorkerProcess(mp.Process):
    def __init__(self, env_constructor, model_constructor, experience_queue, parameters, seed, p_id, buffer_size, max_ep_len, gamma, lam, input_norm):
        super(WorkerProcess, self).__init__()
        
        self.env_constructor = env_constructor
        self.model_constructor = model_constructor
        self.seed = seed
        self.experience_queue = experience_queue
        self.parameters = parameters
        self.p_id = p_id
        self.buffer_size = buffer_size
        self.max_ep_len = max_ep_len
        self.gamma = gamma
        self.lam = lam
        self.input_norm = input_norm
        
        import signal
        signal.signal(signal.SIGINT, signal.SIG_IGN)
        
        
    def run(self):
        env = self.env_constructor()

        torch.manual_seed(self.seed + self.p_id)
        np.random.seed(self.seed + self.p_id)
        random.seed(self.seed + self.p_id)
        env.seed(self.seed + self.p_id)
        
        torch.set_num_threads(1)
        torch.set_num_interop_threads(1)
        actor_critic = self.model_constructor(torch.device('cpu'))
        actor_critic.eval()
        
        while True:
            # update model parameters
            while self.p_id not in self.parameters:
                time.sleep(0.0001)
            parameters, input_aggregate = self.parameters[self.p_id]
            del self.parameters[self.p_id]
            actor_critic.load_state_dict(parameters)
            acting_aggregate = input_aggregate.copy()
            
            experience, new_aggregate = self._collect_experience(env, actor_critic, acting_aggregate)
            self.experience_queue.put((self.p_id, (experience, new_aggregate)))
            
            
    def _normalize_input(self, acting_aggregate, states):
        """
            Normalize the input per dimension based on the entire 
            history of inputs seen so far
        """
        for i in range(len(acting_aggregate)):
            mean, var = finalize(acting_aggregate[i])
            states[:,i] = (states[:,i] - mean) / max(math.sqrt(var), 1e-6)
        return states
    
    def _update_aggregate(self, input_aggregate, state):
        """
            Update the aggregate used for input normalization
        """
        input_aggregate = [update_single(input_aggregate[i], state[i]) for i in range(len(input_aggregate))]
        return input_aggregate
            
        
    def _collect_experience(self, env, actor_critic, acting_aggregate):
        batch_states = []
        batch_actions = []
        rewards = []
        batch_returns = []
        batch_lengths = []
        batch_wins = []
        batch_rtg = []
        batch_GAE = []
        values = []

        new_aggregate = [(0,0,0) for _ in range(len(acting_aggregate))]

        # Collect experience
        total_steps = 0
        step = 0
        state = env.reset()
        
        total_time_waiting = 0

        while True:
            step += 1
            total_steps += 1
            
            if self.input_norm:
                acting_aggregate = self._update_aggregate(acting_aggregate, state)
                new_aggregate = self._update_aggregate(new_aggregate, state)
            
            with torch.inference_mode():
                state_tensor = torch.as_tensor(np.array(state), dtype=torch.float32, device='cpu')
    #           # add batch dimension
                state_tensor = state_tensor.unsqueeze(0)
        
                if self.input_norm:
                    state_tensor = self._normalize_input(acting_aggregate, state_tensor)

                action = actor_critic.get_action(state_tensor)
                value = actor_critic.critic(state_tensor).item()

            obs, reward, done, _ = env.step(action)

            batch_states.append(state.copy())
            batch_actions.append(action)

            values.append(value)
            rewards.append(reward)

            state = obs

            timeout = (step == self.max_ep_len or total_steps == self.buffer_size)
            terminal = timeout or done

            # finish the episode
            if terminal:
                if timeout:
                    with torch.inference_mode():
                        obs_tensor = torch.as_tensor(np.array(obs), dtype=torch.float32, device='cpu')
                        # add batch dimension
                        obs_tensor = obs_tensor.unsqueeze(0)
                        
                        if self.input_norm:
                            obs_tensor = self._normalize_input(acting_aggregate, obs_tensor)
                        
                        last_val = actor_critic.critic(obs_tensor).item()
                elif done:
                    last_val = 0
                    if reward <= -100:
                        # I lost
                        batch_wins.append(0)
                    else:
                        # I won
                        batch_wins.append(1)

                # allow for value/reward bootstrapping if episode is prematurely terminated
                r = np.append(np.array(rewards), last_val)
                v = np.append(np.array(values), last_val)

                # calculate TD delta = reward + GAE_gamma * V(obs) − V(state)
                deltas = r[:-1] + self.gamma * v[1:] - v[:-1]

                # log unbootstrapped returns and lengths
                ret, ep_length = sum(rewards), len(rewards)
                batch_returns.append(ret)
                batch_lengths.append(ep_length)

                # calculate Rewards-to-go for every step in this episode
                batch_rtg = batch_rtg + list(discount_cumsum(r, self.gamma)[:-1])

                # calculate GAE for every step in this episode
                batch_GAE = batch_GAE + list(discount_cumsum(deltas, self.gamma*self.lam))

                state = env.reset()

                step = 0
                rewards = []
                values = []

                if total_steps == self.buffer_size:
                    break
                    
        return {"s":batch_states, "a":batch_actions, "r":batch_returns, "l":batch_lengths, "rtg":batch_rtg, "gae":batch_GAE, "wins":batch_wins}, new_aggregate

>>>>>>> bdae47a5

class PPO():
    """
    Description: 
        Proximal Policy Optimization (the clipping variant) implemented in PyTorch.
    """
    
    def __init__(self, env_constructor, ac_constructor, buffer_size=4096, max_steps=int(1e6), gamma=0.99,
                 clip_ratio=0.2, lr=3e-4, epochs=10, batch_size=64,
                 lam=0.97, save_freq=10, save_path="models", log_path="tensorboard/ppo", device=torch.device('cpu'), 
<<<<<<< HEAD
                 input_normalization=True, time_feature=False, max_ep_len=1000):
=======
                 input_normalization=True, max_ep_len=1000, num_workers=1, seed=0):
>>>>>>> bdae47a5
        """
        Args:
            env_constructor: A constructor function for an environment that follows the OpenAI Gym API
            
            ac_constructor: A constructor function that takes the following arguments:
                ===========        ======================================
                Symbol             Description
                ===========        ======================================
                ``device``         | Torch.device() to run this model on
                ===========        ======================================
            
                It should create a PyTorch Actor-Critic instance with the following modules:
                ===========  ======================================
                Symbol       Description
                ===========  ======================================
                ``actor``    | PyTorch Module, containing
                             | the Actor (or Policy) network.
                ``critic``   | PyTorch Module, containing
                             | the critic (or Value) network.
                ===========  ======================================
                
                That also contains the following functions:
                ================  =============================  =============================
                Symbol            Input                          Return
                ================  =============================  =============================
                ``get_action``    | Torch tensor corresponding   | Numpy array of actions for
                                  | to a batch of states.        | each state.                 
                ``get_log_prob``  | Torch tensor corresponding   | Torch tensor of log 
                                  | to a batch of states and     | probabilities for the batch
                                  | Torch tensor corresponding   | of actions.
                                  | to a batch of actions.       |
                ================  =============================  =============================
                
            device: PyTorch device to be used.
            
            buffer_size (int): Number of environment steps to buffer per training iteration.
                
            max_steps (int): Maximum number of environment steps to train for.
                
            gamma (float): Discount factor.
            
            clip_ratio (float): PPO hyperparameter for clipping policy objective.
                
            lr (float): Learning rate for the policy and value function optimization.
            
            epochs (int): Number of epochs to train the policy and value network for during each training iteration.
            
            batch_size (int): Mini-batch size used for gradient descent.
                
            lam (float): Generalized Advantage Estimation hyperparameter.

            save_freq (int): Frequency (epochs) with which to save the model.
            
            save_path (string): Directory in which to save the models.
            
            log_path (string): Directory in which to log the tensorboard scalars.
                               Note that it will overwrite any logs already in this directory.
<<<<<<< HEAD
            
            input_normalization (bool): Whether or not to use input normalization.
=======
>>>>>>> bdae47a5
            
            input_normalization (bool): Whether or not to use input normalization.
            
            max_ep_len (int): Maximum length of an episode.
            
            num_workers (int): Number of parallel cpu workers that collect experience.
            
            seed (int): Random number generator seed used by the workers.
        """
        self.env_constructor = env_constructor
        self.ac_constructor = ac_constructor
        self.buffer_size = buffer_size
        self.max_steps = max_steps
        self.gamma = gamma
        self.clip_ratio = clip_ratio
        self.epochs = epochs
        self.batch_size = batch_size
        self.lam = lam
        self.save_freq = save_freq
        self.save_path = save_path
        self.device = device
        self.max_ep_len = max_ep_len
        temp_env = env_constructor()
        self.obs_dim = temp_env.observation_space.shape
        self.num_workers = num_workers
        
        self.seed = seed
        torch.manual_seed(seed)
        np.random.seed(seed)
        random.seed(seed)
        
        logger = mp.log_to_stderr()
        logger.setLevel(logging.WARNING)
        n_cpus = mp.cpu_count()
        if num_workers > n_cpus:
            print(f"Warnning! You specified {num_workers} workers with {n_cpus} cpus.")
            
        assert buffer_size % num_workers == 0, "Error! Buffer size is not divisible by number of workers."
        
        
        if not self.buffer_size % self.batch_size == 0 or not self.buffer_size / self.batch_size > 1:
            print("Warning! Make sure buffer size is a multiple of batch size.")
        
        if not os.path.isdir(self.save_path):
            os.mkdir(self.save_path)
            
        self.actor_critic = ac_constructor(self.device)
        
        self.actor_optimizer = Adam(self.actor_critic.actor.parameters(), lr=lr)
        self.critic_optimizer = Adam(self.actor_critic.critic.parameters(), lr=lr)
        self.critic_loss = torch.nn.MSELoss()
        
        self.input_norm = input_normalization
        if input_normalization:
            # aggragate used for input normalization
<<<<<<< HEAD
            self.input_aggregate = [(0, 0, 0) for _ in range(self.obs_dim)]
=======
            self.input_aggregate = [(0, 0, 0) for _ in range(self.obs_dim[0])]
>>>>>>> bdae47a5
            
        if os.path.exists(log_path):
            shutil.rmtree(log_path)
        self.writer = SummaryWriter(log_dir=log_path)
        
    def _policy_loss(self, states, actions, advantage, logp_old):
        """
            Calculate the clipped policy loss for Proximal Policy Optimization (PPO)
        """
        logp = self.actor_critic.get_log_prob(states, actions)
        ratio = torch.exp(logp - logp_old)
        clipped_ratio = torch.clamp(ratio, 1 - self.clip_ratio, 1 + self.clip_ratio)
        loss = -(torch.min(ratio * advantage, clipped_ratio * advantage)).mean()

        kl_estimate = (logp_old - logp).mean().item()
        return loss, kl_estimate
    
    def _normalize_input(self, states):
        """
            Normalize the input per dimension based on the entire 
            history of inputs seen so far
        """
        for i in range(self.obs_dim[0]):
            mean, var = finalize(self.input_aggregate[i])
            states[:,i] = (states[:,i] - mean) / max(math.sqrt(var), 1e-6)
        return states
    
    def _update_aggregate(self, new_aggregate):
        """
            Update the aggregate used for input normalization
        """
        self.input_aggregate = [update_sets(self.input_aggregate[i], new_aggregate[i]) for i in range(self.obs_dim[0])]
        

    def _train_epoch(self, step_id):
        """
            Train for single epoch
        """
        worker_states = [None]*self.num_workers
        worker_actions = [None]*self.num_workers
        worker_returns = [None]*self.num_workers
        worker_lengths = [None]*self.num_workers
        worker_rtg = [None]*self.num_workers
        worker_GAE = [None]*self.num_workers
        worker_wins = [None]*self.num_workers
        worker_aggregates = [None]*self.num_workers
        for _ in range(self.num_workers):
            # this blocks until experience is available
            p_id, output = self.experience_queue.get()
            exp, new_aggregate = output
                    
            worker_aggregates[p_id] = new_aggregate
            worker_states[p_id] = exp['s']
            worker_actions[p_id] = exp['a']
            worker_returns[p_id] = exp['r']
            worker_lengths[p_id] = exp['l']
            worker_rtg[p_id] = exp['rtg']
            worker_GAE[p_id] = exp['gae']
            worker_wins[p_id] = exp['wins']
            
        batch_states = []
        batch_actions = []
        batch_returns = []
        batch_lengths = []
        batch_rtg = []
        batch_GAE = []
        batch_wins = []
        for i in range(self.num_workers):
            if self.input_norm:
                self._update_aggregate(worker_aggregates[i])
            batch_states = batch_states + worker_states[i]
            batch_actions = batch_actions + worker_actions[i]
            batch_returns = batch_returns + worker_returns[i]
            batch_lengths = batch_lengths + worker_lengths[i]
            batch_rtg = batch_rtg + worker_rtg[i]
            batch_GAE = batch_GAE + worker_GAE[i]
            batch_wins = batch_wins + worker_wins[i]
        
        # PPO update
        states = torch.as_tensor(np.array(batch_states), dtype=torch.float32, device=self.device)
        actions = torch.as_tensor(np.array(batch_actions), dtype=torch.float32, device=self.device)

        if self.input_norm:
            states = self._normalize_input(states)

        logp_old = self.actor_critic.get_log_prob(states, actions).detach()
        
        # train policy and value function for several epochs
        losses = []
        kls = []
        for epoch in range(self.epochs):
            # shuffle individual transitions:
            idxs = np.random.permutation(self.buffer_size)

            # perform mini-batch updates
            i = 0
            while i < self.buffer_size:
                mbatch_idxs = idxs[i:i+self.batch_size]
                
                # update policy
                states = torch.as_tensor(np.array(batch_states), dtype=torch.float32, device=self.device)[mbatch_idxs]
                actions = torch.as_tensor(np.array(batch_actions), dtype=torch.float32, device=self.device)[mbatch_idxs]

                if self.input_norm:
                    states = self._normalize_input(states)

                GAE = torch.as_tensor(np.array(batch_GAE), dtype=torch.float32, device=self.device)[mbatch_idxs]
                std, mean = torch.std_mean(GAE)
                GAE = (GAE - mean) / std

                self.actor_optimizer.zero_grad()
                loss, kl = self._policy_loss(states, actions, GAE, logp_old[mbatch_idxs])
                    
                losses.append(loss.item())
                kls.append(kl)
            
                loss.backward()
                self.actor_optimizer.step()
                
                # update value function
                states = torch.as_tensor(np.array(batch_states), dtype=torch.float32, device=self.device)[mbatch_idxs]
                rtg = torch.as_tensor(np.array(batch_rtg), dtype=torch.float32, device=self.device)[mbatch_idxs]

                if self.input_norm:
                    states = self._normalize_input(states)

                self.critic_optimizer.zero_grad()
                vf_loss = self.critic_loss(torch.squeeze(self.actor_critic.critic(states), -1), rtg)
                vf_loss.backward()
                self.critic_optimizer.step()
                

                i += self.batch_size

        self._update_worker_networks()
        return self.buffer_size, np.array(losses).mean(), np.array(kls).mean(), batch_returns, batch_lengths, batch_wins
    
    def _update_worker_networks(self):
        if self.device == torch.device('cuda'):
            self.actor_critic.cpu()
            
        if self.input_norm:
            aggregate = self.input_aggregate
        else:
            aggregate = [(0, 0, 0) for _ in range(self.obs_dim[0])]
            
        state_dict = self.actor_critic.state_dict()
        for p_id in self.p_ids:
            self.parameters[p_id] = (state_dict, aggregate)
            
        if self.device == torch.device('cuda'):
            self.actor_critic.cuda()

    def train(self, print_freq=100):
        """
            Train the agent using Proximal Policy Optimization
        """
        avg_return = 0
        avg_length = 0
        avg_loss = 0
        avg_kl = 0
        
        step_id = 0
        iteration = 0
        start = time.time()
        
<<<<<<< HEAD
        
        while step_id < self.max_steps:
            iteration += 1
=======
        try:
            self.p_ids = range(self.num_workers)
            self.manager = mp.Manager()
            self.experience_queue = self.manager.Queue(self.num_workers)
            self.parameters = self.manager.dict()
            self.processes = [WorkerProcess(self.env_constructor, 
                                            self.ac_constructor, 
                                            self.experience_queue, 
                                            self.parameters, 
                                            self.seed, 
                                            p_id, 
                                            self.buffer_size // self.num_workers, 
                                            self.max_ep_len, 
                                            self.gamma, 
                                            self.lam, 
                                            self.input_norm)
                             for p_id in self.p_ids]
>>>>>>> bdae47a5
            
            for i in range(self.num_workers):
                self.processes[i].start()
        
            self._update_worker_networks()
            
            while step_id < self.max_steps:
                iteration += 1

                steps, mean_loss, mean_kl, returns, lengths, wins = self._train_epoch(step_id)

                step_id += steps
                avg_return += np.mean(returns) / print_freq
                avg_length += np.mean(lengths) / print_freq
                avg_loss += mean_loss / print_freq
                avg_kl += mean_kl / print_freq

                if len(wins) > 0:
                    self.writer.add_scalar("win ratio", sum(wins) / len(wins), step_id)
                self.writer.add_scalar("return", np.mean(returns), step_id)
                self.writer.add_scalar("episode length", np.mean(lengths), step_id)
                self.writer.add_scalar("loss", mean_loss, step_id)
                self.writer.add_scalar("kl", mean_kl, step_id)
                time_elapsed = time.time() - start
                self.writer.add_scalar("speed", step_id/time_elapsed, step_id)

                if iteration % self.save_freq == 0 and not iteration == 0:
                    print(f"Saved model at iteration: {iteration}")

                    # save model
                    filename = self.save_path + f"/iteration{int(iteration)}.pt"
                    torch.save(self.actor_critic.actor.state_dict(), filename)

                    # save input aggregate
                    if self.input_norm:
                        filename = self.save_path + f"/aggregate{int(iteration)}.p"
                        with open(filename, 'wb') as filehandler:
                            pickle.dump(self.input_aggregate, filehandler)

                if iteration % print_freq == 0 and not iteration == 0:
                    print(f"Iteration: {iteration}, steps: {step_id}, mean loss: {avg_loss}, mean KL divergence: {avg_kl} average return: {avg_return}, average episode length: {avg_length}")
                    avg_return = 0
                    avg_length = 0
                    avg_loss = 0
                    avg_kl = 0

            self.writer.close()
            
<<<<<<< HEAD
            self.writer.add_scalar("return", np.mean(returns), step_id)
            self.writer.add_scalar("episode length", np.mean(lengths), step_id)
            self.writer.add_scalar("loss", mean_loss, step_id)
            self.writer.add_scalar("kl", mean_kl, step_id)
            time_elapsed = time.time() - start
            self.writer.add_scalar("speed", step_id/time_elapsed, step_id)
            
            if iteration % self.save_freq == 0 and not iteration == 0:
                print(f"Saved model at iteration: {iteration}")
                
                # save model
                filename = self.save_path + f"/iteration{int(iteration)}.pt"
                torch.save(self.actor_critic.actor.state_dict(), filename)
                
                # save input aggregate
                filename = self.save_path + f"/aggregate{int(iteration)}.p"
                with open(filename, 'wb') as filehandler:
                    pickle.dump(self.input_aggregate, filehandler)
            
            if iteration % print_freq == 0 and not iteration == 0:
                print(f"Iteration: {iteration}, steps: {step_id}, mean loss: {avg_loss}, mean KL divergence: {avg_kl} average return: {avg_return}, average episode length: {avg_length}")
                avg_return = 0
                avg_length = 0
                avg_loss = 0
                avg_kl = 0
                
        self.writer.close()
=======
            for i in range(self.num_workers):
                self.processes[i].terminate()
            for i in range(self.num_workers):
                self.processes[i].join()
            
        except Exception as e:
            print(f"Exception caught: {e}")
            traceback.print_exc()
            print(f"Safely closing all processes")
            self.writer.close()
            for i in range(self.num_workers):
                self.processes[i].terminate()
            for i in range(self.num_workers):
                self.processes[i].join()
                print(f"Worker {i} has closed")
>>>>>>> bdae47a5
<|MERGE_RESOLUTION|>--- conflicted
+++ resolved
@@ -3,11 +3,6 @@
 import torch.multiprocessing as mp
 from queue import Empty
 from torch.optim import Adam
-<<<<<<< HEAD
-from utils import discount_cumsum, update, finalize
-import math, os, pickle, shutil, time
-from torch.utils.tensorboard import SummaryWriter
-=======
 from utils import discount_cumsum, update_single, update_sets, finalize
 import math, os, pickle, shutil, time, logging, traceback, random
 import matplotlib.pyplot as plt
@@ -107,7 +102,7 @@
             
             with torch.inference_mode():
                 state_tensor = torch.as_tensor(np.array(state), dtype=torch.float32, device='cpu')
-    #           # add batch dimension
+                # add batch dimension
                 state_tensor = state_tensor.unsqueeze(0)
         
                 if self.input_norm:
@@ -179,8 +174,6 @@
                     
         return {"s":batch_states, "a":batch_actions, "r":batch_returns, "l":batch_lengths, "rtg":batch_rtg, "gae":batch_GAE, "wins":batch_wins}, new_aggregate
 
->>>>>>> bdae47a5
-
 class PPO():
     """
     Description: 
@@ -190,11 +183,7 @@
     def __init__(self, env_constructor, ac_constructor, buffer_size=4096, max_steps=int(1e6), gamma=0.99,
                  clip_ratio=0.2, lr=3e-4, epochs=10, batch_size=64,
                  lam=0.97, save_freq=10, save_path="models", log_path="tensorboard/ppo", device=torch.device('cpu'), 
-<<<<<<< HEAD
-                 input_normalization=True, time_feature=False, max_ep_len=1000):
-=======
                  input_normalization=True, max_ep_len=1000, num_workers=1, seed=0):
->>>>>>> bdae47a5
         """
         Args:
             env_constructor: A constructor function for an environment that follows the OpenAI Gym API
@@ -252,11 +241,6 @@
             
             log_path (string): Directory in which to log the tensorboard scalars.
                                Note that it will overwrite any logs already in this directory.
-<<<<<<< HEAD
-            
-            input_normalization (bool): Whether or not to use input normalization.
-=======
->>>>>>> bdae47a5
             
             input_normalization (bool): Whether or not to use input normalization.
             
@@ -312,11 +296,7 @@
         self.input_norm = input_normalization
         if input_normalization:
             # aggragate used for input normalization
-<<<<<<< HEAD
-            self.input_aggregate = [(0, 0, 0) for _ in range(self.obs_dim)]
-=======
             self.input_aggregate = [(0, 0, 0) for _ in range(self.obs_dim[0])]
->>>>>>> bdae47a5
             
         if os.path.exists(log_path):
             shutil.rmtree(log_path)
@@ -483,11 +463,6 @@
         iteration = 0
         start = time.time()
         
-<<<<<<< HEAD
-        
-        while step_id < self.max_steps:
-            iteration += 1
-=======
         try:
             self.p_ids = range(self.num_workers)
             self.manager = mp.Manager()
@@ -505,7 +480,6 @@
                                             self.lam, 
                                             self.input_norm)
                              for p_id in self.p_ids]
->>>>>>> bdae47a5
             
             for i in range(self.num_workers):
                 self.processes[i].start()
@@ -554,35 +528,6 @@
 
             self.writer.close()
             
-<<<<<<< HEAD
-            self.writer.add_scalar("return", np.mean(returns), step_id)
-            self.writer.add_scalar("episode length", np.mean(lengths), step_id)
-            self.writer.add_scalar("loss", mean_loss, step_id)
-            self.writer.add_scalar("kl", mean_kl, step_id)
-            time_elapsed = time.time() - start
-            self.writer.add_scalar("speed", step_id/time_elapsed, step_id)
-            
-            if iteration % self.save_freq == 0 and not iteration == 0:
-                print(f"Saved model at iteration: {iteration}")
-                
-                # save model
-                filename = self.save_path + f"/iteration{int(iteration)}.pt"
-                torch.save(self.actor_critic.actor.state_dict(), filename)
-                
-                # save input aggregate
-                filename = self.save_path + f"/aggregate{int(iteration)}.p"
-                with open(filename, 'wb') as filehandler:
-                    pickle.dump(self.input_aggregate, filehandler)
-            
-            if iteration % print_freq == 0 and not iteration == 0:
-                print(f"Iteration: {iteration}, steps: {step_id}, mean loss: {avg_loss}, mean KL divergence: {avg_kl} average return: {avg_return}, average episode length: {avg_length}")
-                avg_return = 0
-                avg_length = 0
-                avg_loss = 0
-                avg_kl = 0
-                
-        self.writer.close()
-=======
             for i in range(self.num_workers):
                 self.processes[i].terminate()
             for i in range(self.num_workers):
@@ -597,5 +542,4 @@
                 self.processes[i].terminate()
             for i in range(self.num_workers):
                 self.processes[i].join()
-                print(f"Worker {i} has closed")
->>>>>>> bdae47a5
+                print(f"Worker {i} has closed")